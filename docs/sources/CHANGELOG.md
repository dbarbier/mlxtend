--- conflicted
+++ resolved
@@ -18,11 +18,8 @@
 ##### New Features
 
 - Adds multiprocessing support to `StackingCVClassifier`. ([#512](https://github.com/rasbt/mlxtend/pull/512) via [Qiang Gu](https://github.com/qiaguhttps://github.com/qiagu))
-<<<<<<< HEAD
 - Adds a `verbose` parameter to `apriori` to show the current iteration number as well as the itemset size currently being sampled. ([#519](https://github.com/rasbt/mlxtend/pull/519)
-=======
 - Adds an optional `class_name` parameter to the confusion matrix function to display class names on the axis as tick marks. ([#487](https://github.com/rasbt/mlxtend/pull/487) via [sandpiturtle](https://github.com/qiaguhttps://github.com/sandpiturtle))
->>>>>>> a4be7c50
 
 ##### Changes
 
