# Release Notes

---

### Version 0.4.3dev0

The CHANGELOG for the current development version is available via
[https://github.com/rasbt/mlxtend/blob/master/docs/sources/CHANGELOG.md](https://github.com/rasbt/mlxtend/blob/master/docs/sources/CHANGELOG.md).

##### Downloads

- -

##### New Features

- New `ExhaustiveFeatureSelector` estimator in `mlxtend.feature_selection` for evaluating all feature combinations in a specified range
- The `StackingClassifier` has a new parameter `average_probas` that is set to `True` by default to maintain the current behavior. A deprecation warning was added though, and it will default to `False` in future releases (0.5.0); `average_probas=False` will result in stacking of the level-1 predicted probabilities rather than averaging these.
- New 'StackingCVClassifier' estimator in 'mlxtend.classifier' for implementing a stacking ensemble that uses cross-validation techniques for training the meta-estimator to avoid overfitting. [Reiichiro Nakano](https://github.com/reiinakano)
<<<<<<< HEAD
- New `OnehotTransactions` encoder class added to the `preprocessing` submodule for transforming transaction data into a one-hot encoded array
=======
- The `SequentialFeatureSelector` estimator in `mlxtend.feature_selection` now is safely stoppable mid-process by control+c, and deprecated print_progress in favor of a more tunable verbose parameter. [Will McGinnis](https://github.com/wdm0006)
>>>>>>> 7bf98ce2

##### Changes

- All plotting functions have been moved to `mlxtend.plotting` for compatibility reasons with continuous integration services and to make the installation of `matplotlib` optional for users of mlxtend's core functionality.
- Added a compatibility layer for scikit-learn 0.18 using the new `model_selection` module  while maintaining backwards compatibility to scikit-learn 0.17

##### Bug Fixes

- `mlxtend.plotting.plot_decision_regions` now draws decision regions correctly if more than 4 class labels are present
- Raise `AttributeError` in `plot_decision_regions` when the `X_higlight` argument is a 1D array (via [chkoar](https://github.com/chkoar)).



### Version 0.4.2 (2016-08-24)

##### Downloads

- [Source code (zip)](https://github.com/rasbt/mlxtend/archive/0.4.2.zip)
- [Source code (tar.gz)](https://github.com/rasbt/mlxtend/archive/v0.4.2.tar.gz)
- [PDF documentation](http://sebastianraschka.com/pdf/mlxtend-latest.pdf)

##### New Features

- Added `preprocessing.CopyTransformer`, a mock class that returns copies of
imput arrays via `transform` and `fit_transform`

##### Changes

- Added AppVeyor to CI to ensure MS Windows compatibility
- Dataset are now saved as compressed .txt or .csv files rather than being imported as Python objects
- `feature_selection.SequentialFeatureSelector` now supports the selection of `k_features` using a tuple to specify a "min-max" `k_features` range
- Added "SVD solver" option to the `PrincipalComponentAnalysis`
- Raise a `AttributeError` with "not fitted" message in `SequentialFeatureSelector` if `transform` or `get_metric_dict` are called prior to `fit`
- Use small, positive bias units in `TfMultiLayerPerceptron`'s hidden layer(s) if the activations are ReLUs in order to avoid dead neurons
- Added an optional `clone_estimator` parameter to the `SequentialFeatureSelector` that defaults to `True`, avoiding the modification of the original estimator objects
- More rigorous type and shape checks in the `evaluate.plot_decision_regions` function
- `DenseTransformer` now doesn't raise and error if the input array is *not* sparse
- API clean-up using scikit-learn's `BaseEstimator` as parent class for `feature_selection.ColumnSelector`

##### Bug Fixes

- Fixed a problem when a tuple-range was provided as argument to the `SequentialFeatureSelector`'s `k_features` parameter and the scoring metric was more negative than -1 (e.g., as in scikit-learn's MSE scoring function) via [wahutch](https://github.com/wahutch)
- Fixed an `AttributeError` issue when `verbose` > 1 in `StackingClassifier`
- Fixed a bug in `classifier.SoftmaxRegression` where the mean values of the offsets were used to update the bias units rather than their sum
- Fixed rare bug in MLP `_layer_mapping` functions that caused a swap between the random number generation seed when initializing weights and biases

### Version 0.4.1 (2016-05-01)

##### Downloads

- [Source code (zip)](https://github.com/rasbt/mlxtend/archive/0.4.1.zip)
- [Source code (tar.gz)](https://github.com/rasbt/mlxtend/archive/v0.4.1.tar.gz)
- [PDF documentation](http://sebastianraschka.com/pdf/mlxtend-0.4.1.pdf)

##### New Features

- New TensorFlow estimator for Linear Regression ([`tf_regressor.TfLinearRegression`](./user_guide/tf_regressor/TfLinearRegression.md))
- New k-means clustering estimator ([`cluster.Kmeans`](./user_guide/cluster/Kmeans.md))
- New TensorFlow k-means clustering estimator ([`tf_cluster.Kmeans`](./user_guide/tf_cluster/TfKmeans.md))

##### Changes

- Due to refactoring of the estimator classes, the `init_weights` parameter of the `fit` methods was globally renamed to `init_params`
- Overall performance improvements of estimators due to code clean-up and refactoring
- Added several additional checks for correct array types and more meaningful exception messages
- Added optional `dropout` to the [`tf_classifier.TfMultiLayerPerceptron`](./user_guide/tf_classifier/TfMultiLayerPerceptron.md) classifier for regularization
- Added an optional `decay` parameter to the [`tf_classifier.TfMultiLayerPerceptron`](./user_guide/tf_classifier/TfMultiLayerPerceptron.md) classifier for adaptive learning via an exponential decay of the learning rate eta
- Replaced old `NeuralNetMLP` by more streamlined `MultiLayerPerceptron` ([`classifier.MultiLayerPerceptron`](./user_guide/classifier/MultiLayerPerceptron.md)); now also with softmax in the output layer and categorical cross-entropy loss.
- Unified `init_params` parameter for fit functions to continue training where the algorithm left off (if supported)

### Version 0.4.0 (2016-04-09)

##### New Features


- New `TfSoftmaxRegression` classifier using Tensorflow ([`tf_classifier.TfSoftmaxRegression`](./user_guide/tf_classifier/TfSoftmaxRegression.md))
- New `SoftmaxRegression` classifier ([`classifier.SoftmaxRegression`](./user_guide/classifier/SoftmaxRegression.md))
- New `TfMultiLayerPerceptron` classifier using Tensorflow ([`tf_classifier.TfMultiLayerPerceptron`](./user_guide/tf_classifier/TfMultiLayerPerceptron.md))
- New `StackingRegressor` ([`regressor.StackingRegressor`](./user_guide/regressor/StackingRegressor.md))
- New `StackingClassifier` ([`classifier.StackingClassifier`](./user_guide/classifier/StackingClassifier.md))
- New function for one-hot encoding of class labels ([`preprocessing.one_hot`](./user_guide/preprocessing/one-hot_encoding.md))
- Added `GridSearch` support to the `SequentialFeatureSelector` ([`feature_selection/.SequentialFeatureSelector`](./user_guide/feature_selection/SequentialFeatureSelector.md))
- `evaluate.plot_decision_regions` improvements:
    - Function now handles class y-class labels correctly if array is of type `float`
    - Correct handling of input arguments `markers` and `colors`
    - Accept an existing `Axes` via the `ax` argument
- New `print_progress` parameter for all generalized models and multi-layer neural networks for printing time elapsed, ETA, and the current cost of the current epoch
- Minibatch learning for `classifier.LogisticRegression`, `classifier.Adaline`, and `regressor.LinearRegression` plus streamlined API
- New Principal Component Analysis class via [`mlxtend.feature_extraction.PrincipalComponentAnalysis`](./user_guide/feature_extraction/PrincipalComponentAnalysis.md)
- New RBF Kernel Principal Component Analysis class via [`mlxtend.feature_extraction.RBFKernelPCA`](./user_guide/feature_extraction/RBFKernelPCA.md)
- New Linear Discriminant Analysis class via [`mlxtend.feature_extraction.LinearDiscriminantAnalysis`](./user_guide/feature_extraction/LinearDiscriminantAnalysis.md)

##### Changes

- The `column` parameter in `mlxtend.preprocessing.standardize` now defaults to `None` to standardize all columns more conveniently

### Version 0.3.0 (2016-01-31)

##### Downloads

- [Source code (zip)](https://github.com/rasbt/mlxtend/archive/v0.3.0.zip)
- [Source code (tar.gz)](https://github.com/rasbt/mlxtend/archive/v0.3.0.tar.gz)

##### New Features

- Added a progress bar tracker to `classifier.NeuralNetMLP`
- Added a function to score predicted vs. target class labels `evaluate.scoring`
- Added confusion matrix functions to create (`evaluate.confusion_matrix`) and plot (`evaluate.plot_confusion_matrix`) confusion matrices
- New style parameter and improved axis scaling in `mlxtend.evaluate.plot_learning_curves`
- Added `loadlocal_mnist` to `mlxtend.data` for streaming MNIST from a local byte files into numpy arrays
- New `NeuralNetMLP` parameters: `random_weights`, `shuffle_init`, `shuffle_epoch`
- New `SFS` features such as the generation of pandas `DataFrame` results tables and plotting functions (with confidence intervals, standard deviation, and standard error bars)
- Added support for regression estimators in `SFS`
- Added Boston `housing dataset`
- New `shuffle` parameter for `classifier.NeuralNetMLP`

##### Changes

- The `mlxtend.preprocessing.standardize` function now optionally returns the parameters, which are estimated from the array, for re-use. A further improvement makes the `standardize` function smarter in order to avoid zero-division errors
- Cosmetic improvements to the `evaluate.plot_decision_regions` function such as hiding plot axes
- Renaming of `classifier.EnsembleClassfier` to `classifier.EnsembleVoteClassifier`
- Improved random weight initialization in `Perceptron`, `Adaline`, `LinearRegression`, and `LogisticRegression`
- Changed `learning` parameter of `mlxtend.classifier.Adaline` to `solver` and added "normal equation" as closed-form solution solver
- Hide y-axis labels in `mlxtend.evaluate.plot_decision_regions` in 1 dimensional evaluations
- Sequential Feature Selection algorithms were unified into a single `SequentialFeatureSelector` class with parameters to enable floating selection and toggle between forward and backward selection.
- Stratified sampling of MNIST (now 500x random samples from each of the 10 digit categories)
- Renaming `mlxtend.plotting` to `mlxtend.general_plotting` in order to distinguish general plotting function from specialized utility function such as `evaluate.plot_decision_regions`

### Version 0.2.9 (2015-07-14)

##### Downloads

- [Source code (zip)](https://github.com/rasbt/mlxtend/archive/v0.2.9.zip)
- [Source code (tar.gz)](https://github.com/rasbt/mlxtend/archive/v0.2.9.tar.gz)

##### New Features

- Sequential Feature Selection algorithms: SFS, SFFS, SBS, and SFBS

##### Changes

- Changed `regularization` & `lambda` parameters in `LogisticRegression` to single parameter `l2_lambda`

### Version 0.2.8 (2015-06-27)

- API changes:
    - `mlxtend.sklearn.EnsembleClassifier` -> `mlxtend.classifier.EnsembleClassifier`
    -  `mlxtend.sklearn.ColumnSelector` -> `mlxtend.feature_selection.ColumnSelector`
    -  `mlxtend.sklearn.DenseTransformer` -> `mlxtend.preprocessing.DenseTransformer`
    - `mlxtend.pandas.standardizing` ->  `mlxtend.preprocessing.standardizing`
    - `mlxtend.pandas.minmax_scaling` ->  `mlxtend.preprocessing.minmax_scaling`
    -  `mlxtend.matplotlib` -> `mlxtend.plotting`
- Added momentum learning parameter (alpha coefficient) to `mlxtend.classifier.NeuralNetMLP`.
- Added adaptive learning rate (decrease constant) to `mlxtend.classifier.NeuralNetMLP`.
- `mlxtend.pandas.minmax_scaling` became `mlxtend.preprocessing.minmax_scaling`  and also supports NumPy arrays now
- `mlxtend.pandas.standardizing` became `mlxtend.preprocessing.standardizing` and now supports both NumPy arrays and pandas DataFrames; also, now `ddof` parameters to set the degrees of freedom when calculating the standard deviation

### Version 0.2.7 (2015-06-20)

- Added multilayer perceptron (feedforward artificial neural network) classifier as `mlxtend.classifier.NeuralNetMLP`.
- Added 5000 labeled trainingsamples from the MNIST handwritten digits dataset to `mlxtend.data`


### Version 0.2.6 (2015-05-08)

- Added ordinary least square regression using different solvers (gradient and stochastic gradient descent, and the closed form solution (normal equation)
- Added option for random weight initialization to logistic regression classifier and updated l2 regularization
- Added `wine` dataset to `mlxtend.data`
- Added `invert_axes` parameter `mlxtend.matplotlib.enrichtment_plot` to optionally plot the "Count" on the x-axis
- New `verbose` parameter for `mlxtend.sklearn.EnsembleClassifier` by [Alejandro C. Bahnsen](https://github.com/albahnsen)
- Added `mlxtend.pandas.standardizing` to standardize columns in a Pandas DataFrame
- Added parameters `linestyles` and `markers` to `mlxtend.matplotlib.enrichment_plot`
- `mlxtend.regression.lin_regplot` automatically adds np.newaxis and works w. python lists
- Added tokenizers: `mlxtend.text.extract_emoticons` and `mlxtend.text.extract_words_and_emoticons`


### Version 0.2.5 (2015-04-17)

- Added Sequential Backward Selection (mlxtend.sklearn.SBS)
- Added `X_highlight` parameter to `mlxtend.evaluate.plot_decision_regions` for highlighting test data points.
- Added mlxtend.regression.lin_regplot to plot the fitted line from linear regression.
- Added mlxtend.matplotlib.stacked_barplot to conveniently produce stacked barplots using pandas `DataFrame`s.
- Added mlxtend.matplotlib.enrichment_plot

### Version 0.2.4 (2015-03-15)

- Added `scoring` to `mlxtend.evaluate.learning_curves` (by user pfsq)
- Fixed setup.py bug caused by the missing README.html file
- matplotlib.category_scatter for pandas DataFrames and Numpy arrays

### Version 0.2.3 (2015-03-11)

- Added Logistic regression
- Gradient descent and stochastic gradient descent perceptron was changed
  to Adaline (Adaptive Linear Neuron)
- Perceptron and Adaline for {0, 1} classes
- Added `mlxtend.preprocessing.shuffle_arrays_unison` function to
  shuffle one or more NumPy arrays.
- Added shuffle and random seed parameter to stochastic gradient descent classifier.
- Added `rstrip` parameter to `mlxtend.file_io.find_filegroups` to allow trimming of base names.
- Added `ignore_substring` parameter to `mlxtend.file_io.find_filegroups` and `find_files`.
- Replaced .rstrip in `mlxtend.file_io.find_filegroups` with more robust regex.
- Gridsearch support for `mlxtend.sklearn.EnsembleClassifier`

### Version 0.2.2 (2015-03-01)

- Improved robustness of EnsembleClassifier.
- Extended plot_decision_regions() functionality for plotting 1D decision boundaries.
- Function matplotlib.plot_decision_regions was reorganized  to evaluate.plot_decision_regions .
- evaluate.plot_learning_curves() function added.
- Added Rosenblatt, gradient descent, and stochastic gradient descent perceptrons.

### Version 0.2.1 (2015-01-20)

- Added mlxtend.pandas.minmax_scaling - a function to rescale pandas DataFrame columns.
- Slight update to the EnsembleClassifier interface (additional `voting` parameter)
- Fixed EnsembleClassifier to return correct class labels if class labels are not
  integers from 0 to n.
- Added new matplotlib function to plot decision regions of classifiers.

### Version 0.2.0 (2015-01-13)

- Improved mlxtend.text.generalize_duplcheck to remove duplicates and prevent endless looping issue.
- Added `recursive` search parameter to mlxtend.file_io.find_files.
- Added `check_ext` parameter mlxtend.file_io.find_files to search based on file extensions.
- Default parameter to ignore invisible files for mlxtend.file_io.find.
- Added `transform` and `fit_transform` to the `EnsembleClassifier`.
- Added mlxtend.file_io.find_filegroups function.

### Version 0.1.9 (2015-01-10)

- Implemented scikit-learn EnsembleClassifier (majority voting rule) class.

### Version 0.1.8 (2015-01-07)

- Improvements to mlxtend.text.generalize_names to handle certain Dutch last name prefixes (van, van der, de, etc.).
- Added mlxtend.text.generalize_name_duplcheck function to apply mlxtend.text.generalize_names function to a pandas DataFrame without creating duplicates.

### Version 0.1.7 (2015-01-07)

- Added text utilities with name generalization function.
- Added  and file_io utilities.

### Version 0.1.6 (2015-01-04)

- Added combinations and permutations estimators.

### Version 0.1.5 (2014-12-11)

- Added `DenseTransformer` for pipelines and grid search.


### Version 0.1.4 (2014-08-20)

- `mean_centering` function is now a Class that creates `MeanCenterer` objects
  that can be used to fit data via the `fit` method, and center data at the column
  means via the `transform` and `fit_transform` method.


### Version 0.1.3 (2014-08-19)

- Added `preprocessing` module and `mean_centering` function.


### Version 0.1.2 (2014-08-19)

- Added `matplotlib` utilities and `remove_borders` function.


### Version 0.1.1 (2014-08-13)

- Simplified code for ColumnSelector.<|MERGE_RESOLUTION|>--- conflicted
+++ resolved
@@ -16,11 +16,8 @@
 - New `ExhaustiveFeatureSelector` estimator in `mlxtend.feature_selection` for evaluating all feature combinations in a specified range
 - The `StackingClassifier` has a new parameter `average_probas` that is set to `True` by default to maintain the current behavior. A deprecation warning was added though, and it will default to `False` in future releases (0.5.0); `average_probas=False` will result in stacking of the level-1 predicted probabilities rather than averaging these.
 - New 'StackingCVClassifier' estimator in 'mlxtend.classifier' for implementing a stacking ensemble that uses cross-validation techniques for training the meta-estimator to avoid overfitting. [Reiichiro Nakano](https://github.com/reiinakano)
-<<<<<<< HEAD
 - New `OnehotTransactions` encoder class added to the `preprocessing` submodule for transforming transaction data into a one-hot encoded array
-=======
 - The `SequentialFeatureSelector` estimator in `mlxtend.feature_selection` now is safely stoppable mid-process by control+c, and deprecated print_progress in favor of a more tunable verbose parameter. [Will McGinnis](https://github.com/wdm0006)
->>>>>>> 7bf98ce2
 
 ##### Changes
 
